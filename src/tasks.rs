use serde::{Deserialize, Deserializer, Serialize};
use std::time::Duration;
use time::OffsetDateTime;

use crate::{
    client::Client, errors::Error, errors::MeilisearchError, indexes::Index, settings::Settings,
    task_info::TaskInfo, SwapIndexes,
};

#[derive(Debug, Clone, Deserialize, Serialize)]
#[serde(rename_all = "camelCase", tag = "type")]
pub enum TaskType {
    Customs,
    DocumentAdditionOrUpdate {
        details: Option<DocumentAdditionOrUpdate>,
    },
    DocumentDeletion {
        details: Option<DocumentDeletion>,
    },
    IndexCreation {
        details: Option<IndexCreation>,
    },
    IndexUpdate {
        details: Option<IndexUpdate>,
    },
    IndexDeletion {
        details: Option<IndexDeletion>,
    },
    SettingsUpdate {
        details: Box<Option<Settings>>,
    },
    DumpCreation {
        details: Option<DumpCreation>,
    },
    IndexSwap {
        details: Option<IndexSwap>,
    },
    TaskCancelation {
        details: Option<TaskCancelation>,
    },
    TaskDeletion {
        details: Option<TaskDeletion>,
    },
    SnapshotCreation {
        details: Option<SnapshotCreation>,
    },
}

#[derive(Debug, Clone, Deserialize, Serialize)]
pub struct TasksResults {
    pub results: Vec<Task>,
    pub limit: u32,
    pub from: Option<u32>,
    pub next: Option<u32>,
}

#[derive(Debug, Clone, Deserialize, Serialize)]
#[serde(rename_all = "camelCase")]
pub struct DocumentAdditionOrUpdate {
    pub indexed_documents: Option<usize>,
    pub received_documents: usize,
}

#[derive(Debug, Clone, Deserialize, Serialize)]
#[serde(rename_all = "camelCase")]
pub struct DocumentDeletion {
    pub provided_ids: Option<usize>,
    pub deleted_documents: Option<usize>,
}

#[derive(Debug, Clone, Deserialize, Serialize)]
#[serde(rename_all = "camelCase")]
pub struct IndexCreation {
    pub primary_key: Option<String>,
}

#[derive(Debug, Clone, Deserialize, Serialize)]
#[serde(rename_all = "camelCase")]
pub struct IndexUpdate {
    pub primary_key: Option<String>,
}

#[derive(Debug, Clone, Deserialize, Serialize)]
#[serde(rename_all = "camelCase")]
pub struct IndexDeletion {
    pub deleted_documents: Option<usize>,
}

#[derive(Debug, Clone, Deserialize, Serialize)]
#[serde(rename_all = "camelCase")]
pub struct SnapshotCreation {}

#[derive(Debug, Clone, Deserialize)]
#[serde(rename_all = "camelCase")]
pub struct DumpCreation {
    pub dump_uid: Option<String>,
}

<<<<<<< HEAD
#[derive(Deserialize, Serialize, Debug, Clone)]
=======
#[derive(Debug, Clone, Deserialize)]
#[serde(rename_all = "camelCase")]
pub struct IndexSwap {
    pub swaps: Vec<SwapIndexes>,
}

#[derive(Debug, Clone, Deserialize)]
#[serde(rename_all = "camelCase")]
pub struct TaskCancelation {
    pub matched_tasks: usize,
    pub canceled_tasks: usize,
    pub original_filter: String,
}

#[derive(Debug, Clone, Deserialize)]
#[serde(rename_all = "camelCase")]
pub struct TaskDeletion {
    pub matched_tasks: usize,
    pub deleted_tasks: usize,
    pub original_filter: String,
}

#[derive(Deserialize, Debug, Clone)]
>>>>>>> da7f4c2e
#[serde(rename_all = "camelCase")]
pub struct FailedTask {
    pub error: MeilisearchError,
    #[serde(flatten)]
    pub task: SucceededTask,
}

impl AsRef<u32> for FailedTask {
    fn as_ref(&self) -> &u32 {
        &self.task.uid
    }
}

fn deserialize_duration<'de, D>(deserializer: D) -> Result<std::time::Duration, D::Error>
where
    D: Deserializer<'de>,
{
    let s = String::deserialize(deserializer)?;
    let iso_duration = iso8601_duration::Duration::parse(&s).map_err(serde::de::Error::custom)?;
    Ok(iso_duration.to_std())
}

#[derive(Deserialize, Serialize, Debug, Clone)]
#[serde(rename_all = "camelCase")]
pub struct SucceededTask {
    #[serde(deserialize_with = "deserialize_duration")]
    pub duration: Duration,
    #[serde(with = "time::serde::rfc3339")]
    pub enqueued_at: OffsetDateTime,
    #[serde(with = "time::serde::rfc3339")]
    pub started_at: OffsetDateTime,
    #[serde(with = "time::serde::rfc3339")]
    pub finished_at: OffsetDateTime,
    pub canceled_by: Option<usize>,
    pub index_uid: Option<String>,
    pub error: Option<MeilisearchError>,
    #[serde(flatten)]
    pub update_type: TaskType,
    pub uid: u32,
}

impl AsRef<u32> for SucceededTask {
    fn as_ref(&self) -> &u32 {
        &self.uid
    }
}

#[derive(Debug, Clone, Deserialize, Serialize)]
#[serde(rename_all = "camelCase")]
pub struct EnqueuedTask {
    #[serde(with = "time::serde::rfc3339")]
    pub enqueued_at: OffsetDateTime,
    pub index_uid: Option<String>,
    #[serde(flatten)]
    pub update_type: TaskType,
    pub uid: u32,
}

impl AsRef<u32> for EnqueuedTask {
    fn as_ref(&self) -> &u32 {
        &self.uid
    }
}

#[derive(Debug, Clone, Deserialize, Serialize)]
#[serde(rename_all = "camelCase", tag = "status")]
pub enum Task {
    Enqueued {
        #[serde(flatten)]
        content: EnqueuedTask,
    },
    Processing {
        #[serde(flatten)]
        content: EnqueuedTask,
    },
    Failed {
        #[serde(flatten)]
        content: FailedTask,
    },
    Succeeded {
        #[serde(flatten)]
        content: SucceededTask,
    },
}

impl Task {
    pub fn get_uid(&self) -> u32 {
        match self {
            Self::Enqueued { content } | Self::Processing { content } => *content.as_ref(),
            Self::Failed { content } => *content.as_ref(),
            Self::Succeeded { content } => *content.as_ref(),
        }
    }

    /// Wait until Meilisearch processes a [Task], and get its status.
    ///
    /// `interval` = The frequency at which the server should be polled. Default = 50ms
    /// `timeout` = The maximum time to wait for processing to complete. Default = 5000ms
    ///
    /// If the waited time exceeds `timeout` then an [Error::Timeout] will be returned.
    ///
    /// See also [Client::wait_for_task, Index::wait_for_task].
    ///
    /// # Example
    ///
    /// ```
    /// # use meilisearch_sdk::{client::*, indexes::*, tasks::Task};
    /// # use serde::{Serialize, Deserialize};
    /// #
    /// # let MEILISEARCH_URL = option_env!("MEILISEARCH_URL").unwrap_or("http://localhost:7700");
    /// # let MEILISEARCH_API_KEY = option_env!("MEILISEARCH_API_KEY").unwrap_or("masterKey");
    /// #
    /// # #[derive(Debug, Serialize, Deserialize, PartialEq)]
    /// # struct Document {
    /// #    id: usize,
    /// #    value: String,
    /// #    kind: String,
    /// # }
    /// #
    /// #
    /// # futures::executor::block_on(async move {
    /// let client = Client::new(MEILISEARCH_URL, MEILISEARCH_API_KEY);
    /// let movies = client.index("movies_wait_for_completion");
    ///
    /// let status = movies.add_documents(&[
    ///     Document { id: 0, kind: "title".into(), value: "The Social Network".to_string() },
    ///     Document { id: 1, kind: "title".into(), value: "Harry Potter and the Sorcerer's Stone".to_string() },
    /// ], None)
    ///   .await
    ///   .unwrap()
    ///   .wait_for_completion(&client, None, None)
    ///   .await
    ///   .unwrap();
    ///
    /// assert!(matches!(status, Task::Succeeded { .. }));
    /// # movies.delete().await.unwrap().wait_for_completion(&client, None, None).await.unwrap();
    /// # });
    /// ```
    pub async fn wait_for_completion(
        self,
        client: &Client,
        interval: Option<Duration>,
        timeout: Option<Duration>,
    ) -> Result<Self, Error> {
        client.wait_for_task(self, interval, timeout).await
    }

    /// Extract the [Index] from a successful `IndexCreation` task.
    ///
    /// If the task failed or was not an `IndexCreation` task it return itself.
    ///
    /// # Example
    ///
    /// ```
    /// # use meilisearch_sdk::{client::*, indexes::*};
    /// #
    /// # let MEILISEARCH_URL = option_env!("MEILISEARCH_URL").unwrap_or("http://localhost:7700");
    /// # let MEILISEARCH_API_KEY = option_env!("MEILISEARCH_API_KEY").unwrap_or("masterKey");
    /// #
    /// # futures::executor::block_on(async move {
    /// // create the client
    /// let client = Client::new(MEILISEARCH_URL, MEILISEARCH_API_KEY);
    ///
    /// let task = client.create_index("try_make_index", None).await.unwrap();
    /// let index = client.wait_for_task(task, None, None).await.unwrap().try_make_index(&client).unwrap();
    ///
    /// // and safely access it
    /// assert_eq!(index.as_ref(), "try_make_index");
    /// # index.delete().await.unwrap().wait_for_completion(&client, None, None).await.unwrap();
    /// # });
    /// ```
    #[allow(clippy::result_large_err)] // Since `self` has been consumed, this is not an issue
    pub fn try_make_index(self, client: &Client) -> Result<Index, Self> {
        match self {
            Self::Succeeded {
                content:
                    SucceededTask {
                        index_uid,
                        update_type: TaskType::IndexCreation { .. },
                        ..
                    },
            } => Ok(client.index(index_uid.unwrap())),
            _ => Err(self),
        }
    }

    /// Unwrap the [MeilisearchError] from a [Self::Failed] [Task].
    ///
    /// Will panic if the task was not [Self::Failed].
    ///
    /// # Example
    ///
    /// ```
    /// # use meilisearch_sdk::{client::*, indexes::*, errors::ErrorCode};
    /// #
    /// # let MEILISEARCH_URL = option_env!("MEILISEARCH_URL").unwrap_or("http://localhost:7700");
    /// # let MEILISEARCH_API_KEY = option_env!("MEILISEARCH_API_KEY").unwrap_or("masterKey");
    /// #
    /// # futures::executor::block_on(async move {
    /// # let client = Client::new(MEILISEARCH_URL, MEILISEARCH_API_KEY);
    /// # let task = client.create_index("unwrap_failure", None).await.unwrap();
    /// # let index = client.wait_for_task(task, None, None).await.unwrap().try_make_index(&client).unwrap();
    ///
    /// let task = index.set_ranking_rules(["wrong_ranking_rule"])
    ///   .await
    ///   .unwrap()
    ///   .wait_for_completion(&client, None, None)
    ///   .await
    ///   .unwrap();
    ///
    /// assert!(task.is_failure());
    ///
    /// let failure = task.unwrap_failure();
    ///
    /// assert_eq!(failure.error_code, ErrorCode::InvalidRankingRule);
    /// # index.delete().await.unwrap().wait_for_completion(&client, None, None).await.unwrap();
    /// # });
    /// ```
    pub fn unwrap_failure(self) -> MeilisearchError {
        match self {
            Self::Failed {
                content: FailedTask { error, .. },
            } => error,
            _ => panic!("Called `unwrap_failure` on a non `Failed` task."),
        }
    }

    /// Returns `true` if the [Task] is [Self::Failed].
    ///
    /// # Example
    ///
    /// ```
    /// # use meilisearch_sdk::{client::*, indexes::*, errors::ErrorCode};
    /// #
    /// # let MEILISEARCH_URL = option_env!("MEILISEARCH_URL").unwrap_or("http://localhost:7700");
    /// # let MEILISEARCH_API_KEY = option_env!("MEILISEARCH_API_KEY").unwrap_or("masterKey");
    /// #
    /// # futures::executor::block_on(async move {
    /// # let client = Client::new(MEILISEARCH_URL, MEILISEARCH_API_KEY);
    /// # let task = client.create_index("is_failure", None).await.unwrap();
    /// # let index = client.wait_for_task(task, None, None).await.unwrap().try_make_index(&client).unwrap();
    ///
    ///
    /// let task = index.set_ranking_rules(["wrong_ranking_rule"])
    ///   .await
    ///   .unwrap()
    ///   .wait_for_completion(&client, None, None)
    ///   .await
    ///   .unwrap();
    ///
    /// assert!(task.is_failure());
    /// # index.delete().await.unwrap().wait_for_completion(&client, None, None).await.unwrap();
    /// # });
    /// ```
    pub fn is_failure(&self) -> bool {
        matches!(self, Self::Failed { .. })
    }

    /// Returns `true` if the [Task] is [Self::Succeeded].
    ///
    /// # Example
    ///
    /// ```
    /// # use meilisearch_sdk::{client::*, indexes::*, errors::ErrorCode};
    /// #
    /// # let MEILISEARCH_URL = option_env!("MEILISEARCH_URL").unwrap_or("http://localhost:7700");
    /// # let MEILISEARCH_API_KEY = option_env!("MEILISEARCH_API_KEY").unwrap_or("masterKey");
    /// #
    /// # futures::executor::block_on(async move {
    /// # let client = Client::new(MEILISEARCH_URL, MEILISEARCH_API_KEY);
    /// let task = client
    ///   .create_index("is_success", None)
    ///   .await
    ///   .unwrap()
    ///   .wait_for_completion(&client, None, None)
    ///   .await
    ///   .unwrap();
    ///
    /// assert!(task.is_success());
    /// # task.try_make_index(&client).unwrap().delete().await.unwrap().wait_for_completion(&client, None, None).await.unwrap();
    /// # });
    /// ```
    pub fn is_success(&self) -> bool {
        matches!(self, Self::Succeeded { .. })
    }

    /// Returns `true` if the [Task] is pending ([Self::Enqueued] or [Self::Processing]).
    ///
    /// # Example
    /// ```no_run
    /// # // The test is not run because it checks for an enqueued or processed status
    /// # // and the task might already be processed when checking the status after the get_task call
    /// # use meilisearch_sdk::{client::*, indexes::*, errors::ErrorCode};
    /// #
    /// # let MEILISEARCH_URL = option_env!("MEILISEARCH_URL").unwrap_or("http://localhost:7700");
    /// # let MEILISEARCH_API_KEY = option_env!("MEILISEARCH_API_KEY").unwrap_or("masterKey");
    /// #
    /// # futures::executor::block_on(async move {
    /// # let client = Client::new(MEILISEARCH_URL, MEILISEARCH_API_KEY);
    /// let task_info = client
    ///   .create_index("is_pending", None)
    ///   .await
    ///   .unwrap();
    /// let task = client.get_task(task_info).await.unwrap();
    /// assert!(task.is_pending());
    /// # task.wait_for_completion(&client, None, None).await.unwrap().try_make_index(&client).unwrap().delete().await.unwrap().wait_for_completion(&client, None, None).await.unwrap();
    /// # });
    /// ```
    pub fn is_pending(&self) -> bool {
        matches!(self, Self::Enqueued { .. } | Self::Processing { .. })
    }
}

impl AsRef<u32> for Task {
    fn as_ref(&self) -> &u32 {
        match self {
            Self::Enqueued { content } | Self::Processing { content } => content.as_ref(),
            Self::Succeeded { content } => content.as_ref(),
            Self::Failed { content } => content.as_ref(),
        }
    }
}

#[derive(Debug, Serialize, Clone)]
pub struct TasksPaginationFilters {
    // Maximum number of tasks to return
    #[serde(skip_serializing_if = "Option::is_none")]
    limit: Option<u32>,
    // The first task uid that should be returned
    #[serde(skip_serializing_if = "Option::is_none")]
    from: Option<u32>,
}

#[derive(Debug, Serialize, Clone)]
pub struct TasksCancelFilters {}

#[derive(Debug, Serialize, Clone)]
pub struct TasksDeleteFilters {}

pub type TasksSearchQuery<'a> = TasksQuery<'a, TasksPaginationFilters>;
pub type TasksCancelQuery<'a> = TasksQuery<'a, TasksCancelFilters>;
pub type TasksDeleteQuery<'a> = TasksQuery<'a, TasksDeleteFilters>;

#[derive(Debug, Serialize, Clone)]
#[serde(rename_all = "camelCase")]
pub struct TasksQuery<'a, T> {
    #[serde(skip_serializing)]
    client: &'a Client,
    // Index uids array to only retrieve the tasks of the indexes.
    #[serde(skip_serializing_if = "Option::is_none")]
    index_uids: Option<Vec<&'a str>>,
    // Statuses array to only retrieve the tasks with these statuses.
    #[serde(skip_serializing_if = "Option::is_none")]
    statuses: Option<Vec<&'a str>>,
    // Types array to only retrieve the tasks with these [TaskType].
    #[serde(skip_serializing_if = "Option::is_none", rename = "types")]
    task_types: Option<Vec<&'a str>>,
    // Uids of the tasks to retrieve
    #[serde(skip_serializing_if = "Option::is_none")]
    uids: Option<Vec<&'a u32>>,
    // Uids of the tasks that canceled other tasks
    #[serde(skip_serializing_if = "Option::is_none")]
    canceled_by: Option<Vec<&'a u32>>,
    // Date to retrieve all tasks that were enqueued before it.
    #[serde(
        skip_serializing_if = "Option::is_none",
        serialize_with = "time::serde::rfc3339::option::serialize"
    )]
    before_enqueued_at: Option<OffsetDateTime>,
    // Date to retrieve all tasks that were enqueued after it.
    #[serde(
        skip_serializing_if = "Option::is_none",
        serialize_with = "time::serde::rfc3339::option::serialize"
    )]
    after_enqueued_at: Option<OffsetDateTime>,
    // Date to retrieve all tasks that were started before it.
    #[serde(
        skip_serializing_if = "Option::is_none",
        serialize_with = "time::serde::rfc3339::option::serialize"
    )]
    before_started_at: Option<OffsetDateTime>,
    // Date to retrieve all tasks that were started after it.
    #[serde(
        skip_serializing_if = "Option::is_none",
        serialize_with = "time::serde::rfc3339::option::serialize"
    )]
    after_started_at: Option<OffsetDateTime>,
    // Date to retrieve all tasks that were finished before it.
    #[serde(
        skip_serializing_if = "Option::is_none",
        serialize_with = "time::serde::rfc3339::option::serialize"
    )]
    before_finished_at: Option<OffsetDateTime>,
    // Date to retrieve all tasks that were finished after it.
    #[serde(
        skip_serializing_if = "Option::is_none",
        serialize_with = "time::serde::rfc3339::option::serialize"
    )]
    after_finished_at: Option<OffsetDateTime>,

    #[serde(flatten)]
    pagination: T,
}

#[allow(missing_docs)]
impl<'a, T> TasksQuery<'a, T> {
    pub fn with_index_uids<'b>(
        &'b mut self,
        index_uids: impl IntoIterator<Item = &'a str>,
    ) -> &'b mut TasksQuery<'a, T> {
        self.index_uids = Some(index_uids.into_iter().collect());
        self
    }
    pub fn with_statuses<'b>(
        &'b mut self,
        statuses: impl IntoIterator<Item = &'a str>,
    ) -> &'b mut TasksQuery<'a, T> {
        self.statuses = Some(statuses.into_iter().collect());
        self
    }
    pub fn with_types<'b>(
        &'b mut self,
        task_types: impl IntoIterator<Item = &'a str>,
    ) -> &'b mut TasksQuery<'a, T> {
        self.task_types = Some(task_types.into_iter().collect());
        self
    }
    pub fn with_uids<'b>(
        &'b mut self,
        uids: impl IntoIterator<Item = &'a u32>,
    ) -> &'b mut TasksQuery<'a, T> {
        self.uids = Some(uids.into_iter().collect());
        self
    }
    pub fn with_before_enqueued_at<'b>(
        &'b mut self,
        before_enqueued_at: &'a OffsetDateTime,
    ) -> &'b mut TasksQuery<'a, T> {
        self.before_enqueued_at = Some(*before_enqueued_at);
        self
    }
    pub fn with_after_enqueued_at<'b>(
        &'b mut self,
        after_enqueued_at: &'a OffsetDateTime,
    ) -> &'b mut TasksQuery<'a, T> {
        self.after_enqueued_at = Some(*after_enqueued_at);
        self
    }
    pub fn with_before_started_at<'b>(
        &'b mut self,
        before_started_at: &'a OffsetDateTime,
    ) -> &'b mut TasksQuery<'a, T> {
        self.before_started_at = Some(*before_started_at);
        self
    }
    pub fn with_after_started_at<'b>(
        &'b mut self,
        after_started_at: &'a OffsetDateTime,
    ) -> &'b mut TasksQuery<'a, T> {
        self.after_started_at = Some(*after_started_at);
        self
    }
    pub fn with_before_finished_at<'b>(
        &'b mut self,
        before_finished_at: &'a OffsetDateTime,
    ) -> &'b mut TasksQuery<'a, T> {
        self.before_finished_at = Some(*before_finished_at);
        self
    }
    pub fn with_after_finished_at<'b>(
        &'b mut self,
        after_finished_at: &'a OffsetDateTime,
    ) -> &'b mut TasksQuery<'a, T> {
        self.after_finished_at = Some(*after_finished_at);
        self
    }
    pub fn with_canceled_by<'b>(
        &'b mut self,
        task_uids: impl IntoIterator<Item = &'a u32>,
    ) -> &'b mut TasksQuery<'a, T> {
        self.canceled_by = Some(task_uids.into_iter().collect());
        self
    }
}

impl<'a> TasksQuery<'a, TasksCancelFilters> {
    pub fn new(client: &'a Client) -> TasksQuery<'a, TasksCancelFilters> {
        TasksQuery {
            client,
            index_uids: None,
            statuses: None,
            task_types: None,
            uids: None,
            canceled_by: None,
            before_enqueued_at: None,
            after_enqueued_at: None,
            before_started_at: None,
            after_started_at: None,
            before_finished_at: None,
            after_finished_at: None,
            pagination: TasksCancelFilters {},
        }
    }

    pub async fn execute(&'a self) -> Result<TaskInfo, Error> {
        self.client.cancel_tasks_with(self).await
    }
}

impl<'a> TasksQuery<'a, TasksDeleteFilters> {
    pub fn new(client: &'a Client) -> TasksQuery<'a, TasksDeleteFilters> {
        TasksQuery {
            client,
            index_uids: None,
            statuses: None,
            task_types: None,
            uids: None,
            canceled_by: None,
            before_enqueued_at: None,
            after_enqueued_at: None,
            before_started_at: None,
            after_started_at: None,
            before_finished_at: None,
            after_finished_at: None,
            pagination: TasksDeleteFilters {},
        }
    }

    pub async fn execute(&'a self) -> Result<TaskInfo, Error> {
        self.client.delete_tasks_with(self).await
    }
}

impl<'a> TasksQuery<'a, TasksPaginationFilters> {
    pub fn new(client: &'a Client) -> TasksQuery<'a, TasksPaginationFilters> {
        TasksQuery {
            client,
            index_uids: None,
            statuses: None,
            task_types: None,
            uids: None,
            canceled_by: None,
            before_enqueued_at: None,
            after_enqueued_at: None,
            before_started_at: None,
            after_started_at: None,
            before_finished_at: None,
            after_finished_at: None,
            pagination: TasksPaginationFilters {
                limit: None,
                from: None,
            },
        }
    }
    pub fn with_limit<'b>(
        &'b mut self,
        limit: u32,
    ) -> &'b mut TasksQuery<'a, TasksPaginationFilters> {
        self.pagination.limit = Some(limit);
        self
    }
    pub fn with_from<'b>(
        &'b mut self,
        from: u32,
    ) -> &'b mut TasksQuery<'a, TasksPaginationFilters> {
        self.pagination.from = Some(from);
        self
    }
    pub async fn execute(&'a self) -> Result<TasksResults, Error> {
        self.client.get_tasks_with(self).await
    }
}

#[cfg(test)]
mod test {
    use super::*;
    use crate::{
        client::*,
        errors::{ErrorCode, ErrorType},
    };
    use big_s::S;
    use meilisearch_test_macro::meilisearch_test;
    use mockito::mock;
    use serde::{Deserialize, Serialize};
    use std::time::Duration;

    #[derive(Debug, Serialize, Deserialize, PartialEq)]
    struct Document {
        id: usize,
        value: String,
        kind: String,
    }

    #[test]
    fn test_deserialize_task() {
        let datetime = OffsetDateTime::parse(
            "2022-02-03T13:02:38.369634Z",
            &::time::format_description::well_known::Rfc3339,
        )
        .unwrap();

        let task: Task = serde_json::from_str(
            r#"
{
  "enqueuedAt": "2022-02-03T13:02:38.369634Z",
  "indexUid": "mieli",
  "status": "enqueued",
  "type": "documentAdditionOrUpdate",
  "uid": 12
}"#,
        )
        .unwrap();

        assert!(matches!(
            task,
            Task::Enqueued {
                content: EnqueuedTask {
                    enqueued_at,
                    index_uid: Some(index_uid),
                    update_type: TaskType::DocumentAdditionOrUpdate { details: None },
                    uid: 12,
                }
            }
        if enqueued_at == datetime && index_uid == "mieli"));

        let task: Task = serde_json::from_str(
            r#"
{
  "details": {
    "indexedDocuments": null,
    "receivedDocuments": 19547
  },
  "duration": null,
  "enqueuedAt": "2022-02-03T15:17:02.801341Z",
  "finishedAt": null,
  "indexUid": "mieli",
  "startedAt": "2022-02-03T15:17:02.812338Z",
  "status": "processing",
  "type": "documentAdditionOrUpdate",
  "uid": 14
}"#,
        )
        .unwrap();

        assert!(matches!(
            task,
            Task::Processing {
                content: EnqueuedTask {
                    update_type: TaskType::DocumentAdditionOrUpdate {
                        details: Some(DocumentAdditionOrUpdate {
                            received_documents: 19547,
                            indexed_documents: None,
                        })
                    },
                    uid: 14,
                    ..
                }
            }
        ));

        let task: Task = serde_json::from_str(
            r#"
{
  "details": {
    "indexedDocuments": 19546,
    "receivedDocuments": 19547
  },
  "duration": "PT10.848957S",
  "enqueuedAt": "2022-02-03T15:17:02.801341Z",
  "finishedAt": "2022-02-03T15:17:13.661295Z",
  "indexUid": "mieli",
  "startedAt": "2022-02-03T15:17:02.812338Z",
  "status": "succeeded",
  "type": "documentAdditionOrUpdate",
  "uid": 14
}"#,
        )
        .unwrap();

        assert!(matches!(
            task,
            Task::Succeeded {
                content: SucceededTask {
                    update_type: TaskType::DocumentAdditionOrUpdate {
                        details: Some(DocumentAdditionOrUpdate {
                            received_documents: 19547,
                            indexed_documents: Some(19546),
                        })
                    },
                    uid: 14,
                    duration,
                    ..
                }
            }
            if duration == Duration::from_secs_f32(10.848957061)
        ));
    }

    #[meilisearch_test]
    async fn test_wait_for_task_with_args(client: Client, movies: Index) -> Result<(), Error> {
        let task = movies
            .add_documents(
                &[
                    Document {
                        id: 0,
                        kind: "title".into(),
                        value: S("The Social Network"),
                    },
                    Document {
                        id: 1,
                        kind: "title".into(),
                        value: S("Harry Potter and the Sorcerer's Stone"),
                    },
                ],
                None,
            )
            .await?
            .wait_for_completion(
                &client,
                Some(Duration::from_millis(1)),
                Some(Duration::from_millis(6000)),
            )
            .await?;

        assert!(matches!(task, Task::Succeeded { .. }));
        Ok(())
    }

    #[meilisearch_test]
    async fn test_get_tasks_no_params() -> Result<(), Error> {
        let mock_server_url = &mockito::server_url();
        let client = Client::new(mock_server_url, "masterKey");
        let path = "/tasks";

        let mock_res = mock("GET", path).with_status(200).create();
        let _ = client.get_tasks().await;
        mock_res.assert();

        Ok(())
    }

    #[meilisearch_test]
    async fn test_get_tasks_with_params() -> Result<(), Error> {
        let mock_server_url = &mockito::server_url();
        let client = Client::new(mock_server_url, "masterKey");
        let path =
            "/tasks?indexUids=movies,test&statuses=equeued&types=documentDeletion&uids=1&limit=0&from=1";

        let mock_res = mock("GET", path).with_status(200).create();

        let mut query = TasksSearchQuery::new(&client);
        query
            .with_index_uids(["movies", "test"])
            .with_statuses(["equeued"])
            .with_types(["documentDeletion"])
            .with_from(1)
            .with_limit(0)
            .with_uids([&1]);

        let _ = client.get_tasks_with(&query).await;

        mock_res.assert();
        Ok(())
    }

    #[meilisearch_test]
    async fn test_get_tasks_with_date_params() -> Result<(), Error> {
        let mock_server_url = &mockito::server_url();
        let client = Client::new(mock_server_url, "masterKey");
        let path = "/tasks?\
            beforeEnqueuedAt=2022-02-03T13%3A02%3A38.369634Z\
            &afterEnqueuedAt=2023-02-03T13%3A02%3A38.369634Z\
            &beforeStartedAt=2024-02-03T13%3A02%3A38.369634Z\
            &afterStartedAt=2025-02-03T13%3A02%3A38.369634Z\
            &beforeFinishedAt=2026-02-03T13%3A02%3A38.369634Z\
            &afterFinishedAt=2027-02-03T13%3A02%3A38.369634Z";

        let mock_res = mock("GET", path).with_status(200).create();

        let before_enqueued_at = OffsetDateTime::parse(
            "2022-02-03T13:02:38.369634Z",
            &::time::format_description::well_known::Rfc3339,
        )
        .unwrap();
        let after_enqueued_at = OffsetDateTime::parse(
            "2023-02-03T13:02:38.369634Z",
            &::time::format_description::well_known::Rfc3339,
        )
        .unwrap();
        let before_started_at = OffsetDateTime::parse(
            "2024-02-03T13:02:38.369634Z",
            &::time::format_description::well_known::Rfc3339,
        )
        .unwrap();

        let after_started_at = OffsetDateTime::parse(
            "2025-02-03T13:02:38.369634Z",
            &::time::format_description::well_known::Rfc3339,
        )
        .unwrap();

        let before_finished_at = OffsetDateTime::parse(
            "2026-02-03T13:02:38.369634Z",
            &::time::format_description::well_known::Rfc3339,
        )
        .unwrap();

        let after_finished_at = OffsetDateTime::parse(
            "2027-02-03T13:02:38.369634Z",
            &::time::format_description::well_known::Rfc3339,
        )
        .unwrap();

        let mut query = TasksSearchQuery::new(&client);
        query
            .with_before_enqueued_at(&before_enqueued_at)
            .with_after_enqueued_at(&after_enqueued_at)
            .with_before_started_at(&before_started_at)
            .with_after_started_at(&after_started_at)
            .with_before_finished_at(&before_finished_at)
            .with_after_finished_at(&after_finished_at);

        let _ = client.get_tasks_with(&query).await;

        mock_res.assert();
        Ok(())
    }

    #[meilisearch_test]
    async fn test_get_tasks_on_struct_with_params() -> Result<(), Error> {
        let mock_server_url = &mockito::server_url();
        let client = Client::new(mock_server_url, "masterKey");
        let path =
            "/tasks?indexUids=movies,test&statuses=equeued&types=documentDeletion&canceledBy=9";

        let mock_res = mock("GET", path).with_status(200).create();

        let mut query = TasksSearchQuery::new(&client);
        let _ = query
            .with_index_uids(["movies", "test"])
            .with_statuses(["equeued"])
            .with_types(["documentDeletion"])
            .with_canceled_by([&9])
            .execute()
            .await;

        mock_res.assert();
        Ok(())
    }

    #[meilisearch_test]
    async fn test_get_tasks_with_none_existant_index_uids(client: Client) -> Result<(), Error> {
        let mut query = TasksSearchQuery::new(&client);
        query.with_index_uids(["no_name"]);
        let tasks = client.get_tasks_with(&query).await.unwrap();

        assert_eq!(tasks.results.len(), 0);
        Ok(())
    }

    #[meilisearch_test]
    async fn test_get_tasks_with_execute(client: Client) -> Result<(), Error> {
        let tasks = TasksSearchQuery::new(&client)
            .with_index_uids(["no_name"])
            .execute()
            .await
            .unwrap();

        assert_eq!(tasks.results.len(), 0);
        Ok(())
    }

    #[meilisearch_test]
    async fn test_failing_task(client: Client, movies: Index) -> Result<(), Error> {
        let task_info = movies.set_ranking_rules(["wrong_ranking_rule"]).await?;

        let task = client.get_task(task_info).await?;
        let task = client.wait_for_task(task, None, None).await?;

        let error = task.unwrap_failure();
        assert_eq!(error.error_code, ErrorCode::InvalidRankingRule);
        assert_eq!(error.error_type, ErrorType::InvalidRequest);
        Ok(())
    }

    #[meilisearch_test]
    async fn test_cancel_tasks_with_params() -> Result<(), Error> {
        let mock_server_url = &mockito::server_url();
        let client = Client::new(mock_server_url, "masterKey");
        let path =
            "/tasks/cancel?indexUids=movies,test&statuses=equeued&types=documentDeletion&uids=1";

        let mock_res = mock("POST", path).with_status(200).create();

        let mut query = TasksCancelQuery::new(&client);
        query
            .with_index_uids(["movies", "test"])
            .with_statuses(["equeued"])
            .with_types(["documentDeletion"])
            .with_uids([&1]);

        let _ = client.cancel_tasks_with(&query).await;

        mock_res.assert();
        Ok(())
    }

    #[meilisearch_test]
    async fn test_cancel_tasks_with_params_execute() -> Result<(), Error> {
        let mock_server_url = &mockito::server_url();
        let client = Client::new(mock_server_url, "masterKey");
        let path =
            "/tasks/cancel?indexUids=movies,test&statuses=equeued&types=documentDeletion&uids=1";

        let mock_res = mock("POST", path).with_status(200).create();

        let mut query = TasksCancelQuery::new(&client);
        let _ = query
            .with_index_uids(["movies", "test"])
            .with_statuses(["equeued"])
            .with_types(["documentDeletion"])
            .with_uids([&1])
            .execute()
            .await;

        mock_res.assert();
        Ok(())
    }

    #[meilisearch_test]
    async fn test_delete_tasks_with_params() -> Result<(), Error> {
        let mock_server_url = &mockito::server_url();
        let client = Client::new(mock_server_url, "masterKey");
        let path = "/tasks?indexUids=movies,test&statuses=equeued&types=documentDeletion&uids=1";

        let mock_res = mock("DELETE", path).with_status(200).create();

        let mut query = TasksDeleteQuery::new(&client);
        query
            .with_index_uids(["movies", "test"])
            .with_statuses(["equeued"])
            .with_types(["documentDeletion"])
            .with_uids([&1]);

        let _ = client.delete_tasks_with(&query).await;

        mock_res.assert();
        Ok(())
    }

    #[meilisearch_test]
    async fn test_delete_tasks_with_params_execute() -> Result<(), Error> {
        let mock_server_url = &mockito::server_url();
        let client = Client::new(mock_server_url, "masterKey");
        let path = "/tasks?indexUids=movies,test&statuses=equeued&types=documentDeletion&uids=1";

        let mock_res = mock("DELETE", path).with_status(200).create();

        let mut query = TasksDeleteQuery::new(&client);
        let _ = query
            .with_index_uids(["movies", "test"])
            .with_statuses(["equeued"])
            .with_types(["documentDeletion"])
            .with_uids([&1])
            .execute()
            .await;

        mock_res.assert();
        Ok(())
    }
}<|MERGE_RESOLUTION|>--- conflicted
+++ resolved
@@ -4,7 +4,6 @@
 
 use crate::{
     client::Client, errors::Error, errors::MeilisearchError, indexes::Index, settings::Settings,
-    task_info::TaskInfo, SwapIndexes,
 };
 
 #[derive(Debug, Clone, Deserialize, Serialize)]
@@ -32,18 +31,6 @@
     DumpCreation {
         details: Option<DumpCreation>,
     },
-    IndexSwap {
-        details: Option<IndexSwap>,
-    },
-    TaskCancelation {
-        details: Option<TaskCancelation>,
-    },
-    TaskDeletion {
-        details: Option<TaskDeletion>,
-    },
-    SnapshotCreation {
-        details: Option<SnapshotCreation>,
-    },
 }
 
 #[derive(Debug, Clone, Deserialize, Serialize)]
@@ -64,7 +51,6 @@
 #[derive(Debug, Clone, Deserialize, Serialize)]
 #[serde(rename_all = "camelCase")]
 pub struct DocumentDeletion {
-    pub provided_ids: Option<usize>,
     pub deleted_documents: Option<usize>,
 }
 
@@ -88,41 +74,11 @@
 
 #[derive(Debug, Clone, Deserialize, Serialize)]
 #[serde(rename_all = "camelCase")]
-pub struct SnapshotCreation {}
-
-#[derive(Debug, Clone, Deserialize)]
-#[serde(rename_all = "camelCase")]
 pub struct DumpCreation {
     pub dump_uid: Option<String>,
 }
 
-<<<<<<< HEAD
 #[derive(Deserialize, Serialize, Debug, Clone)]
-=======
-#[derive(Debug, Clone, Deserialize)]
-#[serde(rename_all = "camelCase")]
-pub struct IndexSwap {
-    pub swaps: Vec<SwapIndexes>,
-}
-
-#[derive(Debug, Clone, Deserialize)]
-#[serde(rename_all = "camelCase")]
-pub struct TaskCancelation {
-    pub matched_tasks: usize,
-    pub canceled_tasks: usize,
-    pub original_filter: String,
-}
-
-#[derive(Debug, Clone, Deserialize)]
-#[serde(rename_all = "camelCase")]
-pub struct TaskDeletion {
-    pub matched_tasks: usize,
-    pub deleted_tasks: usize,
-    pub original_filter: String,
-}
-
-#[derive(Deserialize, Debug, Clone)]
->>>>>>> da7f4c2e
 #[serde(rename_all = "camelCase")]
 pub struct FailedTask {
     pub error: MeilisearchError,
@@ -156,9 +112,7 @@
     pub started_at: OffsetDateTime,
     #[serde(with = "time::serde::rfc3339")]
     pub finished_at: OffsetDateTime,
-    pub canceled_by: Option<usize>,
     pub index_uid: Option<String>,
-    pub error: Option<MeilisearchError>,
     #[serde(flatten)]
     pub update_type: TaskType,
     pub uid: u32,
@@ -294,7 +248,6 @@
     /// # index.delete().await.unwrap().wait_for_completion(&client, None, None).await.unwrap();
     /// # });
     /// ```
-    #[allow(clippy::result_large_err)] // Since `self` has been consumed, this is not an issue
     pub fn try_make_index(self, client: &Client) -> Result<Index, Self> {
         match self {
             Self::Succeeded {
@@ -447,250 +400,69 @@
 }
 
 #[derive(Debug, Serialize, Clone)]
-pub struct TasksPaginationFilters {
+#[serde(rename_all = "camelCase")]
+pub struct TasksQuery<'a> {
+    #[serde(skip_serializing)]
+    pub client: &'a Client,
+    // Index uids array to only retrieve the tasks of the indexes.
+    #[serde(skip_serializing_if = "Option::is_none")]
+    pub index_uid: Option<Vec<&'a str>>,
+    // Statuses array to only retrieve the tasks with these statuses.
+    #[serde(skip_serializing_if = "Option::is_none")]
+    pub status: Option<Vec<&'a str>>,
+    // Types array to only retrieve the tasks with these [TaskType].
+    #[serde(skip_serializing_if = "Option::is_none", rename = "type")]
+    pub task_type: Option<Vec<&'a str>>,
     // Maximum number of tasks to return
     #[serde(skip_serializing_if = "Option::is_none")]
-    limit: Option<u32>,
+    pub limit: Option<u32>,
     // The first task uid that should be returned
     #[serde(skip_serializing_if = "Option::is_none")]
-    from: Option<u32>,
-}
-
-#[derive(Debug, Serialize, Clone)]
-pub struct TasksCancelFilters {}
-
-#[derive(Debug, Serialize, Clone)]
-pub struct TasksDeleteFilters {}
-
-pub type TasksSearchQuery<'a> = TasksQuery<'a, TasksPaginationFilters>;
-pub type TasksCancelQuery<'a> = TasksQuery<'a, TasksCancelFilters>;
-pub type TasksDeleteQuery<'a> = TasksQuery<'a, TasksDeleteFilters>;
-
-#[derive(Debug, Serialize, Clone)]
-#[serde(rename_all = "camelCase")]
-pub struct TasksQuery<'a, T> {
-    #[serde(skip_serializing)]
-    client: &'a Client,
-    // Index uids array to only retrieve the tasks of the indexes.
-    #[serde(skip_serializing_if = "Option::is_none")]
-    index_uids: Option<Vec<&'a str>>,
-    // Statuses array to only retrieve the tasks with these statuses.
-    #[serde(skip_serializing_if = "Option::is_none")]
-    statuses: Option<Vec<&'a str>>,
-    // Types array to only retrieve the tasks with these [TaskType].
-    #[serde(skip_serializing_if = "Option::is_none", rename = "types")]
-    task_types: Option<Vec<&'a str>>,
-    // Uids of the tasks to retrieve
-    #[serde(skip_serializing_if = "Option::is_none")]
-    uids: Option<Vec<&'a u32>>,
-    // Uids of the tasks that canceled other tasks
-    #[serde(skip_serializing_if = "Option::is_none")]
-    canceled_by: Option<Vec<&'a u32>>,
-    // Date to retrieve all tasks that were enqueued before it.
-    #[serde(
-        skip_serializing_if = "Option::is_none",
-        serialize_with = "time::serde::rfc3339::option::serialize"
-    )]
-    before_enqueued_at: Option<OffsetDateTime>,
-    // Date to retrieve all tasks that were enqueued after it.
-    #[serde(
-        skip_serializing_if = "Option::is_none",
-        serialize_with = "time::serde::rfc3339::option::serialize"
-    )]
-    after_enqueued_at: Option<OffsetDateTime>,
-    // Date to retrieve all tasks that were started before it.
-    #[serde(
-        skip_serializing_if = "Option::is_none",
-        serialize_with = "time::serde::rfc3339::option::serialize"
-    )]
-    before_started_at: Option<OffsetDateTime>,
-    // Date to retrieve all tasks that were started after it.
-    #[serde(
-        skip_serializing_if = "Option::is_none",
-        serialize_with = "time::serde::rfc3339::option::serialize"
-    )]
-    after_started_at: Option<OffsetDateTime>,
-    // Date to retrieve all tasks that were finished before it.
-    #[serde(
-        skip_serializing_if = "Option::is_none",
-        serialize_with = "time::serde::rfc3339::option::serialize"
-    )]
-    before_finished_at: Option<OffsetDateTime>,
-    // Date to retrieve all tasks that were finished after it.
-    #[serde(
-        skip_serializing_if = "Option::is_none",
-        serialize_with = "time::serde::rfc3339::option::serialize"
-    )]
-    after_finished_at: Option<OffsetDateTime>,
-
-    #[serde(flatten)]
-    pagination: T,
+    pub from: Option<u32>,
 }
 
 #[allow(missing_docs)]
-impl<'a, T> TasksQuery<'a, T> {
-    pub fn with_index_uids<'b>(
-        &'b mut self,
-        index_uids: impl IntoIterator<Item = &'a str>,
-    ) -> &'b mut TasksQuery<'a, T> {
-        self.index_uids = Some(index_uids.into_iter().collect());
-        self
-    }
-    pub fn with_statuses<'b>(
-        &'b mut self,
-        statuses: impl IntoIterator<Item = &'a str>,
-    ) -> &'b mut TasksQuery<'a, T> {
-        self.statuses = Some(statuses.into_iter().collect());
-        self
-    }
-    pub fn with_types<'b>(
-        &'b mut self,
-        task_types: impl IntoIterator<Item = &'a str>,
-    ) -> &'b mut TasksQuery<'a, T> {
-        self.task_types = Some(task_types.into_iter().collect());
-        self
-    }
-    pub fn with_uids<'b>(
-        &'b mut self,
-        uids: impl IntoIterator<Item = &'a u32>,
-    ) -> &'b mut TasksQuery<'a, T> {
-        self.uids = Some(uids.into_iter().collect());
-        self
-    }
-    pub fn with_before_enqueued_at<'b>(
-        &'b mut self,
-        before_enqueued_at: &'a OffsetDateTime,
-    ) -> &'b mut TasksQuery<'a, T> {
-        self.before_enqueued_at = Some(*before_enqueued_at);
-        self
-    }
-    pub fn with_after_enqueued_at<'b>(
-        &'b mut self,
-        after_enqueued_at: &'a OffsetDateTime,
-    ) -> &'b mut TasksQuery<'a, T> {
-        self.after_enqueued_at = Some(*after_enqueued_at);
-        self
-    }
-    pub fn with_before_started_at<'b>(
-        &'b mut self,
-        before_started_at: &'a OffsetDateTime,
-    ) -> &'b mut TasksQuery<'a, T> {
-        self.before_started_at = Some(*before_started_at);
-        self
-    }
-    pub fn with_after_started_at<'b>(
-        &'b mut self,
-        after_started_at: &'a OffsetDateTime,
-    ) -> &'b mut TasksQuery<'a, T> {
-        self.after_started_at = Some(*after_started_at);
-        self
-    }
-    pub fn with_before_finished_at<'b>(
-        &'b mut self,
-        before_finished_at: &'a OffsetDateTime,
-    ) -> &'b mut TasksQuery<'a, T> {
-        self.before_finished_at = Some(*before_finished_at);
-        self
-    }
-    pub fn with_after_finished_at<'b>(
-        &'b mut self,
-        after_finished_at: &'a OffsetDateTime,
-    ) -> &'b mut TasksQuery<'a, T> {
-        self.after_finished_at = Some(*after_finished_at);
-        self
-    }
-    pub fn with_canceled_by<'b>(
-        &'b mut self,
-        task_uids: impl IntoIterator<Item = &'a u32>,
-    ) -> &'b mut TasksQuery<'a, T> {
-        self.canceled_by = Some(task_uids.into_iter().collect());
-        self
-    }
-}
-
-impl<'a> TasksQuery<'a, TasksCancelFilters> {
-    pub fn new(client: &'a Client) -> TasksQuery<'a, TasksCancelFilters> {
+impl<'a> TasksQuery<'a> {
+    pub fn new(client: &'a Client) -> TasksQuery<'a> {
         TasksQuery {
             client,
-            index_uids: None,
-            statuses: None,
-            task_types: None,
-            uids: None,
-            canceled_by: None,
-            before_enqueued_at: None,
-            after_enqueued_at: None,
-            before_started_at: None,
-            after_started_at: None,
-            before_finished_at: None,
-            after_finished_at: None,
-            pagination: TasksCancelFilters {},
+            index_uid: None,
+            status: None,
+            task_type: None,
+            limit: None,
+            from: None,
         }
     }
-
-    pub async fn execute(&'a self) -> Result<TaskInfo, Error> {
-        self.client.cancel_tasks_with(self).await
-    }
-}
-
-impl<'a> TasksQuery<'a, TasksDeleteFilters> {
-    pub fn new(client: &'a Client) -> TasksQuery<'a, TasksDeleteFilters> {
-        TasksQuery {
-            client,
-            index_uids: None,
-            statuses: None,
-            task_types: None,
-            uids: None,
-            canceled_by: None,
-            before_enqueued_at: None,
-            after_enqueued_at: None,
-            before_started_at: None,
-            after_started_at: None,
-            before_finished_at: None,
-            after_finished_at: None,
-            pagination: TasksDeleteFilters {},
-        }
-    }
-
-    pub async fn execute(&'a self) -> Result<TaskInfo, Error> {
-        self.client.delete_tasks_with(self).await
-    }
-}
-
-impl<'a> TasksQuery<'a, TasksPaginationFilters> {
-    pub fn new(client: &'a Client) -> TasksQuery<'a, TasksPaginationFilters> {
-        TasksQuery {
-            client,
-            index_uids: None,
-            statuses: None,
-            task_types: None,
-            uids: None,
-            canceled_by: None,
-            before_enqueued_at: None,
-            after_enqueued_at: None,
-            before_started_at: None,
-            after_started_at: None,
-            before_finished_at: None,
-            after_finished_at: None,
-            pagination: TasksPaginationFilters {
-                limit: None,
-                from: None,
-            },
-        }
-    }
-    pub fn with_limit<'b>(
+    pub fn with_index_uid<'b>(
         &'b mut self,
-        limit: u32,
-    ) -> &'b mut TasksQuery<'a, TasksPaginationFilters> {
-        self.pagination.limit = Some(limit);
+        index_uid: impl IntoIterator<Item = &'a str>,
+    ) -> &'b mut TasksQuery<'a> {
+        self.index_uid = Some(index_uid.into_iter().collect());
         self
     }
-    pub fn with_from<'b>(
+    pub fn with_status<'b>(
         &'b mut self,
-        from: u32,
-    ) -> &'b mut TasksQuery<'a, TasksPaginationFilters> {
-        self.pagination.from = Some(from);
+        status: impl IntoIterator<Item = &'a str>,
+    ) -> &'b mut TasksQuery<'a> {
+        self.status = Some(status.into_iter().collect());
         self
     }
+    pub fn with_type<'b>(
+        &'b mut self,
+        task_type: impl IntoIterator<Item = &'a str>,
+    ) -> &'b mut TasksQuery<'a> {
+        self.task_type = Some(task_type.into_iter().collect());
+        self
+    }
+    pub fn with_limit<'b>(&'b mut self, limit: u32) -> &'b mut TasksQuery<'a> {
+        self.limit = Some(limit);
+        self
+    }
+    pub fn with_from<'b>(&'b mut self, from: u32) -> &'b mut TasksQuery<'a> {
+        self.from = Some(from);
+        self
+    }
+
     pub async fn execute(&'a self) -> Result<TasksResults, Error> {
         self.client.get_tasks_with(self).await
     }
@@ -869,81 +641,17 @@
         let mock_server_url = &mockito::server_url();
         let client = Client::new(mock_server_url, "masterKey");
         let path =
-            "/tasks?indexUids=movies,test&statuses=equeued&types=documentDeletion&uids=1&limit=0&from=1";
+            "/tasks?indexUid=movies,test&status=equeued&type=documentDeletion&limit=0&from=1";
 
         let mock_res = mock("GET", path).with_status(200).create();
 
-        let mut query = TasksSearchQuery::new(&client);
+        let mut query = TasksQuery::new(&client);
         query
-            .with_index_uids(["movies", "test"])
-            .with_statuses(["equeued"])
-            .with_types(["documentDeletion"])
+            .with_index_uid(["movies", "test"])
+            .with_status(["equeued"])
+            .with_type(["documentDeletion"])
             .with_from(1)
-            .with_limit(0)
-            .with_uids([&1]);
-
-        let _ = client.get_tasks_with(&query).await;
-
-        mock_res.assert();
-        Ok(())
-    }
-
-    #[meilisearch_test]
-    async fn test_get_tasks_with_date_params() -> Result<(), Error> {
-        let mock_server_url = &mockito::server_url();
-        let client = Client::new(mock_server_url, "masterKey");
-        let path = "/tasks?\
-            beforeEnqueuedAt=2022-02-03T13%3A02%3A38.369634Z\
-            &afterEnqueuedAt=2023-02-03T13%3A02%3A38.369634Z\
-            &beforeStartedAt=2024-02-03T13%3A02%3A38.369634Z\
-            &afterStartedAt=2025-02-03T13%3A02%3A38.369634Z\
-            &beforeFinishedAt=2026-02-03T13%3A02%3A38.369634Z\
-            &afterFinishedAt=2027-02-03T13%3A02%3A38.369634Z";
-
-        let mock_res = mock("GET", path).with_status(200).create();
-
-        let before_enqueued_at = OffsetDateTime::parse(
-            "2022-02-03T13:02:38.369634Z",
-            &::time::format_description::well_known::Rfc3339,
-        )
-        .unwrap();
-        let after_enqueued_at = OffsetDateTime::parse(
-            "2023-02-03T13:02:38.369634Z",
-            &::time::format_description::well_known::Rfc3339,
-        )
-        .unwrap();
-        let before_started_at = OffsetDateTime::parse(
-            "2024-02-03T13:02:38.369634Z",
-            &::time::format_description::well_known::Rfc3339,
-        )
-        .unwrap();
-
-        let after_started_at = OffsetDateTime::parse(
-            "2025-02-03T13:02:38.369634Z",
-            &::time::format_description::well_known::Rfc3339,
-        )
-        .unwrap();
-
-        let before_finished_at = OffsetDateTime::parse(
-            "2026-02-03T13:02:38.369634Z",
-            &::time::format_description::well_known::Rfc3339,
-        )
-        .unwrap();
-
-        let after_finished_at = OffsetDateTime::parse(
-            "2027-02-03T13:02:38.369634Z",
-            &::time::format_description::well_known::Rfc3339,
-        )
-        .unwrap();
-
-        let mut query = TasksSearchQuery::new(&client);
-        query
-            .with_before_enqueued_at(&before_enqueued_at)
-            .with_after_enqueued_at(&after_enqueued_at)
-            .with_before_started_at(&before_started_at)
-            .with_after_started_at(&after_started_at)
-            .with_before_finished_at(&before_finished_at)
-            .with_after_finished_at(&after_finished_at);
+            .with_limit(0);
 
         let _ = client.get_tasks_with(&query).await;
 
@@ -955,17 +663,15 @@
     async fn test_get_tasks_on_struct_with_params() -> Result<(), Error> {
         let mock_server_url = &mockito::server_url();
         let client = Client::new(mock_server_url, "masterKey");
-        let path =
-            "/tasks?indexUids=movies,test&statuses=equeued&types=documentDeletion&canceledBy=9";
+        let path = "/tasks?indexUid=movies,test&status=equeued&type=documentDeletion";
 
         let mock_res = mock("GET", path).with_status(200).create();
 
-        let mut query = TasksSearchQuery::new(&client);
+        let mut query = TasksQuery::new(&client);
         let _ = query
-            .with_index_uids(["movies", "test"])
-            .with_statuses(["equeued"])
-            .with_types(["documentDeletion"])
-            .with_canceled_by([&9])
+            .with_index_uid(["movies", "test"])
+            .with_status(["equeued"])
+            .with_type(["documentDeletion"])
             .execute()
             .await;
 
@@ -974,9 +680,9 @@
     }
 
     #[meilisearch_test]
-    async fn test_get_tasks_with_none_existant_index_uids(client: Client) -> Result<(), Error> {
-        let mut query = TasksSearchQuery::new(&client);
-        query.with_index_uids(["no_name"]);
+    async fn test_get_tasks_with_none_existant_index_uid(client: Client) -> Result<(), Error> {
+        let mut query = TasksQuery::new(&client);
+        query.with_index_uid(["no_name"]);
         let tasks = client.get_tasks_with(&query).await.unwrap();
 
         assert_eq!(tasks.results.len(), 0);
@@ -985,8 +691,8 @@
 
     #[meilisearch_test]
     async fn test_get_tasks_with_execute(client: Client) -> Result<(), Error> {
-        let tasks = TasksSearchQuery::new(&client)
-            .with_index_uids(["no_name"])
+        let tasks = TasksQuery::new(&client)
+            .with_index_uid(["no_name"])
             .execute()
             .await
             .unwrap();
@@ -1007,90 +713,4 @@
         assert_eq!(error.error_type, ErrorType::InvalidRequest);
         Ok(())
     }
-
-    #[meilisearch_test]
-    async fn test_cancel_tasks_with_params() -> Result<(), Error> {
-        let mock_server_url = &mockito::server_url();
-        let client = Client::new(mock_server_url, "masterKey");
-        let path =
-            "/tasks/cancel?indexUids=movies,test&statuses=equeued&types=documentDeletion&uids=1";
-
-        let mock_res = mock("POST", path).with_status(200).create();
-
-        let mut query = TasksCancelQuery::new(&client);
-        query
-            .with_index_uids(["movies", "test"])
-            .with_statuses(["equeued"])
-            .with_types(["documentDeletion"])
-            .with_uids([&1]);
-
-        let _ = client.cancel_tasks_with(&query).await;
-
-        mock_res.assert();
-        Ok(())
-    }
-
-    #[meilisearch_test]
-    async fn test_cancel_tasks_with_params_execute() -> Result<(), Error> {
-        let mock_server_url = &mockito::server_url();
-        let client = Client::new(mock_server_url, "masterKey");
-        let path =
-            "/tasks/cancel?indexUids=movies,test&statuses=equeued&types=documentDeletion&uids=1";
-
-        let mock_res = mock("POST", path).with_status(200).create();
-
-        let mut query = TasksCancelQuery::new(&client);
-        let _ = query
-            .with_index_uids(["movies", "test"])
-            .with_statuses(["equeued"])
-            .with_types(["documentDeletion"])
-            .with_uids([&1])
-            .execute()
-            .await;
-
-        mock_res.assert();
-        Ok(())
-    }
-
-    #[meilisearch_test]
-    async fn test_delete_tasks_with_params() -> Result<(), Error> {
-        let mock_server_url = &mockito::server_url();
-        let client = Client::new(mock_server_url, "masterKey");
-        let path = "/tasks?indexUids=movies,test&statuses=equeued&types=documentDeletion&uids=1";
-
-        let mock_res = mock("DELETE", path).with_status(200).create();
-
-        let mut query = TasksDeleteQuery::new(&client);
-        query
-            .with_index_uids(["movies", "test"])
-            .with_statuses(["equeued"])
-            .with_types(["documentDeletion"])
-            .with_uids([&1]);
-
-        let _ = client.delete_tasks_with(&query).await;
-
-        mock_res.assert();
-        Ok(())
-    }
-
-    #[meilisearch_test]
-    async fn test_delete_tasks_with_params_execute() -> Result<(), Error> {
-        let mock_server_url = &mockito::server_url();
-        let client = Client::new(mock_server_url, "masterKey");
-        let path = "/tasks?indexUids=movies,test&statuses=equeued&types=documentDeletion&uids=1";
-
-        let mock_res = mock("DELETE", path).with_status(200).create();
-
-        let mut query = TasksDeleteQuery::new(&client);
-        let _ = query
-            .with_index_uids(["movies", "test"])
-            .with_statuses(["equeued"])
-            .with_types(["documentDeletion"])
-            .with_uids([&1])
-            .execute()
-            .await;
-
-        mock_res.assert();
-        Ok(())
-    }
 }